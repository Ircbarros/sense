--- conflicted
+++ resolved
@@ -137,131 +137,6 @@
         return predictions
 
 
-<<<<<<< HEAD
-def run_inference_engine(
-        inference_engine: InferenceEngine,
-        video_stream: VideoStream,
-        post_processors: List[PostProcessor],
-        results_display: DisplayResults,
-        path_out: Optional[str]):
-    """
-    Start the video stream and the inference engine, process and display
-    the prediction from the neural network.
-
-    :param inference_engine:
-        An instance of InferenceEngine for neural network inferencing.
-    :param video_stream:
-        An instance of VideoStream to feed video frames to InferenceEngine.
-    :param post_processors:
-        A list of subclasses of PostProcessor for post-processing neural network outputs.
-    :param results_display:
-        An instance of DisplayResults to display neural network predictions on the screen.
-    :param path_out:
-        Path to store the recorded video that includes predictions from the inference engine.
-    """
-
-    # Initialization of a few variables
-    clip = np.random.randn(1, inference_engine.step_size, inference_engine.expected_frame_size[0],
-                           inference_engine.expected_frame_size[1], 3)
-    frame_index = 0
-    display_error = None
-    video_recorder = None
-    video_recorder_raw = None
-
-    fps_update_rate = 0.1
-    running_delta_time_inference = 1. / (inference_engine.fps / inference_engine.step_size)
-    running_delta_time_camera = 1. / inference_engine.fps
-    last_update_time_camera = time.perf_counter()
-    last_update_time_inference = time.perf_counter()
-
-    # Start threads
-    inference_engine.start()
-    video_stream.start()
-
-    # Begin inferencing
-    while True:
-        frame_index += 1
-
-        # Grab frame if possible
-        img_tuple = video_stream.get_image()
-        # If not possible, stop
-        if img_tuple is None:
-            break
-
-        # Unpack
-        img, numpy_img = img_tuple
-
-        clip = np.roll(clip, -1, 1)
-        clip[:, -1, :, :, :] = numpy_img
-
-        if frame_index == inference_engine.step_size:
-            # A new clip is ready
-            inference_engine.put_nowait(clip)
-
-        frame_index = frame_index % inference_engine.step_size
-
-        # Get predictions
-        prediction = inference_engine.get_nowait()
-
-        # Post process predictions and display the output
-        post_processed_data = {}
-        for post_processor in post_processors:
-            post_processed_data.update(post_processor(prediction))
-
-        try:
-            display_data = {'prediction': prediction, **post_processed_data}
-
-            now = time.perf_counter()
-            if prediction is not None:
-                # Inference engine frame rate
-                delta = (now - last_update_time_inference)
-                running_delta_time_inference += fps_update_rate * (delta - running_delta_time_inference)
-                last_update_time_inference = now
-            inference_engine_fps = 1. / running_delta_time_inference
-            # Camera FPS counting
-            delta = (now - last_update_time_camera)
-            running_delta_time_camera += fps_update_rate * (delta - running_delta_time_camera)
-            camera_fps = 1. / running_delta_time_camera
-            last_update_time_camera = now
-            display_data.update({'camera_fps': camera_fps, 'inference_engine_fps': inference_engine_fps})
-
-            # Live display
-            img_with_ui = results_display.show(img, display_data, inference_engine.step_size)
-
-            # Recording
-            if path_out:
-                if video_recorder is None or video_recorder_raw is None:
-                    video_recorder = cv2.VideoWriter(path_out, 0x7634706d, inference_engine.fps,
-                                                     (img_with_ui.shape[1], img_with_ui.shape[0]))
-                    video_recorder_raw = cv2.VideoWriter(path_out.replace('.mp4', '_raw.mp4'), 0x7634706d,
-                                                         inference_engine.fps, (img.shape[1], img.shape[0]))
-
-                video_recorder.write(img_with_ui)
-                video_recorder_raw.write(img)
-
-        except Exception as exception:
-            display_error = exception
-            break
-
-        # Press escape to exit
-        if cv2.waitKey(1) == 27:
-            break
-
-    # Clean up
-    cv2.destroyAllWindows()
-    video_stream.stop()
-    inference_engine.stop()
-    if video_recorder is not None:
-        video_recorder.release()
-    if video_recorder_raw is not None:
-        video_recorder_raw.release()
-
-    if display_error:
-        raise display_error
-
-
-=======
->>>>>>> ad8f055e
 def load_weights(checkpoint_path: str):
     """
     Load weights from a checkpoint file.
