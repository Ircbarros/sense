#!/usr/bin/env python
"""
Web app for maintaining all of your video datasets:
- Setup new datasets with custom labels and temporal tags
- Record new videos (coming soon)
- Temporally annotate your videos with custom tags
- Train custom models using strong backbone networks (coming soon)
"""

import datetime
import glob
import os
import urllib

from flask import Flask
from flask import jsonify
from flask import redirect
from flask import render_template
from flask import request
from flask import url_for
<<<<<<< HEAD
from joblib import dump
from joblib import load
from sklearn.linear_model import LogisticRegression
from typing import List
from typing import Optional

from sense.engine import InferenceEngine
from sense.finetuning import compute_frames_features
from sense.loading import build_backbone_network
from sense.loading import get_relevant_weights
from sense.loading import ModelConfig
=======
>>>>>>> 912ed17e

from tools.sense_studio import utils
from tools.sense_studio.annotation import annotation_bp
from tools.sense_studio.video_recording import video_recording_bp

app = Flask(__name__)
app.secret_key = 'd66HR8dç"f_-àgjYYic*dh'

<<<<<<< HEAD
logreg: Optional[LogisticRegression] = None
inference_engine: Optional[InferenceEngine] = None
model_config: Optional[ModelConfig] = None

MODULE_DIR = os.path.dirname(__file__)
PROJECTS_OVERVIEW_CONFIG_FILE = os.path.join(MODULE_DIR, 'projects_config.json')

PROJECT_CONFIG_FILE = 'project_config.json'

SPLITS = ['train', 'valid']

SUPPORTED_MODEL_CONFIGURATIONS = [
    ModelConfig('StridedInflatedEfficientNet', 'pro', []),
    ModelConfig('StridedInflatedMobileNetV2', 'pro', []),
    ModelConfig('StridedInflatedEfficientNet', 'lite', []),
    ModelConfig('StridedInflatedMobileNetV2', 'lite', []),
]


def _load_feature_extractor():
    global inference_engine
    global model_config

    if inference_engine is None:
        # Load weights
        selected_config, weights = get_relevant_weights(SUPPORTED_MODEL_CONFIGURATIONS)
        model_config = selected_config

        # Setup backbone network
        backbone_network = build_backbone_network(selected_config, weights['backbone'])

        # Create Inference Engine
        inference_engine = InferenceEngine(backbone_network, use_gpu=True)


def _extension_ok(filename):
    """ Returns `True` if the file has a valid image extension. """
    return '.' in filename and filename.rsplit('.', 1)[1] in ('png', 'jpg', 'jpeg', 'gif', 'bmp')


def _load_project_overview_config():
    if os.path.isfile(PROJECTS_OVERVIEW_CONFIG_FILE):
        with open(PROJECTS_OVERVIEW_CONFIG_FILE, 'r') as f:
            projects = json.load(f)
        return projects
    else:
        _write_project_overview_config({})
        return {}


def _write_project_overview_config(projects):
    with open(PROJECTS_OVERVIEW_CONFIG_FILE, 'w') as f:
        json.dump(projects, f, indent=2)


def _load_project_config(path):
    config_path = os.path.join(path, PROJECT_CONFIG_FILE)
    with open(config_path, 'r') as f:
        config = json.load(f)
    return config


def _write_project_config(path, config):
    config_path = os.path.join(path, PROJECT_CONFIG_FILE)
    with open(config_path, 'w') as f:
        json.dump(config, f, indent=2)
=======
app.register_blueprint(annotation_bp, url_prefix='/annotation')
app.register_blueprint(video_recording_bp, url_prefix='/video-recording')
>>>>>>> 912ed17e


def _get_data_dir(dir_type: str, dataset_path: str, split: Optional[str] = None, subdirs: Optional[List[str]] = None):
    main_dir = f'{dir_type}_{split}' if split else dir_type
    subdirs = subdirs or []

    return os.path.join(dataset_path, main_dir, *subdirs)


def _get_videos_dir(dataset_path, split, label=None):
    subdirs = [label] if label else None
    return _get_data_dir('videos', dataset_path, split, subdirs)


def _get_frames_dir(dataset_path, split, label=None):
    subdirs = [label] if label else None
    return _get_data_dir('frames', dataset_path, split, subdirs)


def _get_features_dir(dataset_path, split, model: Optional[ModelConfig] = None, label=None):
    subdirs = None
    if model:
        subdirs = [model.combined_model_name]
        if label:
            subdirs.append(label)

    return _get_data_dir('features', dataset_path, split, subdirs)


def _get_tags_dir(dataset_path, split, label=None):
    subdirs = [label] if label else None
    return _get_data_dir('tags', dataset_path, split, subdirs)


def _get_logreg_dir(dataset_path, model: Optional[ModelConfig] = None, label=None):
    subdirs = None
    if model:
        subdirs = [model.combined_model_name]
        if label:
            subdirs.append(label)

    return _get_data_dir('logreg', dataset_path, subdirs=subdirs)


@app.route('/')
def projects_overview():
    """
    Home page of SenseStudio. Show the overview of all registered projects and check if their
    locations are still valid.
    """
    projects = utils.load_project_overview_config()

    # Check if project paths still exist
    for name, project in projects.items():
        project['exists'] = os.path.exists(project['path'])

    return render_template('projects_overview.html', projects=projects)


@app.route('/projects-list', methods=['POST'])
def projects_list():
    """
    Provide the current list of projects to external callers.
    """
    projects = utils.load_project_overview_config()
    return jsonify(projects)


@app.route('/project-config', methods=['POST'])
def project_config():
    """
    Provide the config for a given project.
    """
    data = request.json
    name = data['name']
    path = utils.lookup_project_path(name)

    # Get config
    config = utils.load_project_config(path)
    return jsonify(config)


@app.route('/remove-project/<string:name>')
def remove_project(name):
    """
    Remove a given project from the config file and reload the overview page.
    """
    name = urllib.parse.unquote(name)
    projects = utils.load_project_overview_config()

    del projects[name]

    utils.write_project_overview_config(projects)

    return redirect(url_for('projects_overview'))


@app.route('/browse-directory', methods=['POST'])
def browse_directory():
    """
    Browse the local file system starting at the given path and provide the following information:
    - path_exists: If the given path exists
    - subdirs: The list of sub-directories at the given path
    """
    data = request.json
    path = data['path']

    subdirs = [d for d in glob.glob(f'{path}*') if os.path.isdir(d)] if os.path.isabs(path) else []

    return jsonify(path_exists=os.path.exists(path), subdirs=subdirs)


@app.route('/setup-project', methods=['POST'])
def setup_project():
    """
    Add a new project to the config file. Can also be used for updating an existing project.
    """
    data = request.form
    name = data['projectName']
    path = data['path']

    # Initialize project directory
    if not os.path.exists(path):
        os.mkdir(path)

    # Update project config
    try:
        # Check for existing config file
        config = utils.load_project_config(path)
        old_name = config['name']
        config['name'] = name
    except FileNotFoundError:
        # Setup new project config
        config = {
            'name': name,
            'date_created': datetime.date.today().isoformat(),
            'classes': {},
        }
        old_name = None

    utils.write_project_config(path, config)

    # Setup directory structure
<<<<<<< HEAD
    for split in SPLITS:
        videos_dir = _get_videos_dir(path, split)
=======
    for split in utils.SPLITS:
        videos_dir = os.path.join(path, f'videos_{split}')
>>>>>>> 912ed17e
        if not os.path.exists(videos_dir):
            os.mkdir(videos_dir)

    # Update overall projects config file
    projects = utils.load_project_overview_config()

    if old_name and old_name in projects:
        del projects[old_name]

    projects[name] = {
        'path': path,
    }

    utils.write_project_overview_config(projects)

    return redirect(url_for('project_details', path=path))


@app.route('/project/<path:path>')
def project_details(path):
    """
    Show the details for the selected project.
    """
    path = f'/{urllib.parse.unquote(path)}'  # Make path absolute
    config = utils.load_project_config(path)

    stats = {}
    for class_name, tags in config['classes'].items():
        stats[class_name] = {}
<<<<<<< HEAD
        for split in SPLITS:
            videos_dir = _get_videos_dir(path, split, class_name)
            tags_dir = _get_tags_dir(path, split, class_name)
=======
        for split in utils.SPLITS:
            videos_path = os.path.join(path, f'videos_{split}', class_name)
            tags_path = os.path.join(path, f'tags_{split}', class_name)
>>>>>>> 912ed17e
            stats[class_name][split] = {
                'total': len(os.listdir(videos_dir)),
                'tagged': len(os.listdir(tags_dir)) if os.path.exists(tags_dir) else 0,
            }

    return render_template('project_details.html', config=config, path=path, stats=stats)


@app.route('/add-class/<string:project>', methods=['POST'])
def add_class(project):
    """
    Add a new class to the given project.
    """
    project = urllib.parse.unquote(project)
    path = utils.lookup_project_path(project)

    # Get class name and tags
    class_name, tag1, tag2 = utils.get_class_name_and_tags(request.form)

    # Update project config
    config = utils.load_project_config(path)
    config['classes'][class_name] = [tag1, tag2]
    utils.write_project_config(path, config)

    # Setup directory structure
<<<<<<< HEAD
    for split in SPLITS:
        videos_dir = _get_videos_dir(path, split, class_name)
=======
    for split in utils.SPLITS:
        videos_dir = os.path.join(path, f'videos_{split}')
        class_dir = os.path.join(videos_dir, class_name)
>>>>>>> 912ed17e

        if not os.path.exists(videos_dir):
            os.mkdir(videos_dir)

    return redirect(url_for("project_details", path=path))


@app.route('/edit-class/<string:project>/<string:class_name>', methods=['POST'])
def edit_class(project, class_name):
    """
    Edit the class name and tags for an existing class in the given project.
    """
    project = urllib.parse.unquote(project)
    class_name = urllib.parse.unquote(class_name)
    path = utils.lookup_project_path(project)

    # Get new class name and tags
    new_class_name, new_tag1, new_tag2 = utils.get_class_name_and_tags(request.form)

    # Update project config
    config = utils.load_project_config(path)
    del config['classes'][class_name]
    config['classes'][new_class_name] = [new_tag1, new_tag2]
    utils.write_project_config(path, config)

    # Update directory names
<<<<<<< HEAD
    data_dirs = []
    for split in SPLITS:
        data_dirs.extend([
            _get_videos_dir(path, split),
            _get_frames_dir(path, split),
            _get_tags_dir(path, split),
        ])
=======
    prefixes = ['videos', 'features', 'frames', 'tags']
    for split in utils.SPLITS:
        for prefix in prefixes:
            main_dir = os.path.join(path, f'{prefix}_{split}')
            class_dir = os.path.join(main_dir, class_name)
>>>>>>> 912ed17e

        features_dir = _get_features_dir(path, split)
        data_dirs.extend([os.path.join(features_dir, model_dir) for model_dir in os.listdir(features_dir)])

    logreg_dir = _get_logreg_dir(path)
    data_dirs.extend([os.path.join(logreg_dir, model_dir) for model_dir in os.listdir(logreg_dir)])

    for base_dir in data_dirs:
        class_dir = os.path.join(base_dir, class_name)

        if os.path.exists(class_dir):
            new_class_dir = os.path.join(base_dir, new_class_name)
            os.rename(class_dir, new_class_dir)

    return redirect(url_for('project_details', path=path))


@app.route('/remove-class/<string:project>/<string:class_name>')
def remove_class(project, class_name):
    """
    Remove the given class from the config file of the given project. No data will be deleted.
    """
    project = urllib.parse.unquote(project)
    class_name = urllib.parse.unquote(class_name)
    path = utils.lookup_project_path(project)

    # Update project config
    config = utils.load_project_config(path)
    del config['classes'][class_name]
    utils.write_project_config(path, config)

    return redirect(url_for("project_details", path=path))


<<<<<<< HEAD
@app.route('/annotate/<split>/<label>/<path:path>')
def show_video_list(split, label, path):
    """
    Show the list of videos for the given split, class label and project.
    If the necessary files for annotation haven't been prepared yet, this is done now.
    """
    path = f'/{urllib.parse.unquote(path)}'  # Make path absolute
    split = urllib.parse.unquote(split)
    label = urllib.parse.unquote(label)

    # load feature extractor if needed
    _load_feature_extractor()

    videos_dir = _get_videos_dir(path, split, label)
    frames_dir = _get_frames_dir(path, split, label)
    features_dir = _get_features_dir(path, split, model_config, label)
    tags_dir = _get_tags_dir(path, split, label)
    logreg_dir = _get_logreg_dir(path, model_config, label)

    os.makedirs(logreg_dir, exist_ok=True)
    os.makedirs(tags_dir, exist_ok=True)

    # compute the features and frames missing
    compute_frames_features(inference_engine=inference_engine,
                            videos_dir=videos_dir,
                            frames_dir=frames_dir,
                            features_dir=features_dir)

    videos = os.listdir(frames_dir)
    videos.sort()

    logreg_path = os.path.join(logreg_dir, 'logreg.joblib')
    if os.path.isfile(logreg_path):
        global logreg
        logreg = load(logreg_path)

    folder_id = zip(videos, list(range(len(videos))))
    return render_template('video_list.html', folders=folder_id, split=split, label=label, path=path)


@app.route('/prepare_annotation/<path:path>')
def prepare_annotation(path):
    """
    Prepare all files needed for annotating the videos in the given project.
    """
    dataset_path = f'/{urllib.parse.unquote(path)}'  # Make path absolute

    # load feature extractor if needed
    _load_feature_extractor()
    for split in SPLITS:
        print(f'\n\tPreparing videos in the {split}-set')

        for label in os.listdir(_get_videos_dir(dataset_path, split)):
            videos_dir = _get_videos_dir(dataset_path, split, label)
            frames_dir = _get_frames_dir(dataset_path, split, label)
            features_dir = _get_features_dir(dataset_path, split, model_config, label)

            compute_frames_features(inference_engine=inference_engine,
                                    videos_dir=videos_dir,
                                    frames_dir=frames_dir,
                                    features_dir=features_dir)

    return redirect(url_for("project_details", path=path))


@app.route('/annotate/<split>/<label>/<path:path>/<int:idx>')
def annotate(split, label, path, idx):
    """
    For the given class label, show all frames for annotating the selected video.
    """
    path = f'/{urllib.parse.unquote(path)}'  # Make path absolute
    label = urllib.parse.unquote(label)
    split = urllib.parse.unquote(split)
    frames_dir = _get_frames_dir(path, split, label)
    features_dir = _get_features_dir(path, split, model_config, label)

    videos = os.listdir(frames_dir)
    videos.sort()

    features = np.load(os.path.join(features_dir, videos[idx] + ".npy"))
    features = features.mean(axis=(2, 3))

    if logreg is not None:
        classes = list(logreg.predict(features))
    else:
        classes = [-1] * len(features)

    # The list of images in the folder
    images = [image for image in glob.glob(os.path.join(frames_dir, videos[idx] + '/*'))
              if _extension_ok(image)]

    # Add indexes
    images = sorted([(int(image.split('.')[0].split('/')[-1]), image) for image in images])  # TODO: Path ops?
    images = [[image, idx, _class] for (idx, image), _class in zip(images, classes)]

    # Read tags from config
    config = _load_project_config(path)
    tags = config['classes'][label]

    return render_template('frame_annotation.html', images=images, idx=idx, fps=16,
                           n_images=len(images), video_name=videos[idx],
                           split=split, label=label, path=path, tags=tags)


@app.route('/submit-annotation', methods=['POST'])
def submit_annotation():
    """
    Submit annotated tags for all frames and save them to a json file.
    """
    data = request.form  # a multi-dict containing POST data
    idx = int(data['idx'])
    fps = float(data['fps'])
    path = data['path']
    split = data['split']
    label = data['label']
    video = data['video']
    next_frame_idx = idx + 1

    frames_dir = _get_frames_dir(path, split, label)
    tags_dir = _get_tags_dir(path, split, label)
    description = {'file': f'{video}.mp4', 'fps': fps}

    out_annotation = os.path.join(tags_dir, f'{video}.json')
    time_annotation = []

    for frame_idx in range(int(data['n_images'])):
        time_annotation.append(int(data[f'{frame_idx}_tag']))

    description['time_annotation'] = time_annotation
    json.dump(description, open(out_annotation, 'w'))

    if next_frame_idx >= len(os.listdir(frames_dir)):
        return redirect(url_for('project_details', path=path))

    return redirect(url_for('annotate', split=split, label=label, path=path, idx=next_frame_idx))


@app.route('/train-logreg', methods=['POST'])
def train_logreg():
    """
    (Re-)Train a logistic regression model on all annotations that have been submitted so far.
    """
    global logreg

    data = request.form  # a multi-dict containing POST data
    idx = int(data['idx'])
    path = data['path']
    split = data['split']
    label = data['label']

    features_dir = _get_features_dir(path, split, model_config, label)
    tags_dir = _get_tags_dir(path, split, label)
    logreg_dir = _get_logreg_dir(path, model_config, label)
    logreg_path = os.path.join(logreg_dir, 'logreg.joblib')

    annotations = os.listdir(tags_dir)
    class_weight = {0: 0.5}

    if annotations:
        features = [os.path.join(features_dir, x.replace('.json', '.npy')) for x in annotations]
        annotations = [os.path.join(tags_dir, x) for x in annotations]
        X = []
        y = []

        for feature in features:
            feature = np.load(feature)

            for f in feature:
                X.append(f.mean(axis=(1, 2)))

        for annotation in annotations:
            annotation = json.load(open(annotation, 'r'))['time_annotation']
            pos1 = np.where(np.array(annotation).astype(int) == 1)[0]

            if len(pos1) > 0:
                class_weight.update({1: 2})

                for p in pos1:
                    if p + 1 < len(annotation):
                        annotation[p + 1] = 1

            pos1 = np.where(np.array(annotation).astype(int) == 2)[0]

            if len(pos1) > 0:
                class_weight.update({2: 2})

                for p in pos1:
                    if p + 1 < len(annotation):
                        annotation[p + 1] = 2

            for a in annotation:
                y.append(a)

        X = np.array(X)
        y = np.array(y)
        logreg = LogisticRegression(C=0.1, class_weight=class_weight)
        logreg.fit(X, y)
        dump(logreg, logreg_path)

    return redirect(url_for('annotate', split=split, label=label, path=path, idx=idx))


=======
>>>>>>> 912ed17e
@app.after_request
def add_header(r):
    """
    Add headers to both force latest IE rendering engine or Chrome Frame,
    and also to cache the rendered page for 10 minutes.
    """
    r.headers["Cache-Control"] = "no-cache, no-store, must-revalidate"
    r.headers["Pragma"] = "no-cache"
    r.headers["Expires"] = "0"
    r.headers['Cache-Control'] = 'public, max-age=0'
    return r


if __name__ == '__main__':
    app.run(debug=True)<|MERGE_RESOLUTION|>--- conflicted
+++ resolved
@@ -18,20 +18,6 @@
 from flask import render_template
 from flask import request
 from flask import url_for
-<<<<<<< HEAD
-from joblib import dump
-from joblib import load
-from sklearn.linear_model import LogisticRegression
-from typing import List
-from typing import Optional
-
-from sense.engine import InferenceEngine
-from sense.finetuning import compute_frames_features
-from sense.loading import build_backbone_network
-from sense.loading import get_relevant_weights
-from sense.loading import ModelConfig
-=======
->>>>>>> 912ed17e
 
 from tools.sense_studio import utils
 from tools.sense_studio.annotation import annotation_bp
@@ -40,119 +26,8 @@
 app = Flask(__name__)
 app.secret_key = 'd66HR8dç"f_-àgjYYic*dh'
 
-<<<<<<< HEAD
-logreg: Optional[LogisticRegression] = None
-inference_engine: Optional[InferenceEngine] = None
-model_config: Optional[ModelConfig] = None
-
-MODULE_DIR = os.path.dirname(__file__)
-PROJECTS_OVERVIEW_CONFIG_FILE = os.path.join(MODULE_DIR, 'projects_config.json')
-
-PROJECT_CONFIG_FILE = 'project_config.json'
-
-SPLITS = ['train', 'valid']
-
-SUPPORTED_MODEL_CONFIGURATIONS = [
-    ModelConfig('StridedInflatedEfficientNet', 'pro', []),
-    ModelConfig('StridedInflatedMobileNetV2', 'pro', []),
-    ModelConfig('StridedInflatedEfficientNet', 'lite', []),
-    ModelConfig('StridedInflatedMobileNetV2', 'lite', []),
-]
-
-
-def _load_feature_extractor():
-    global inference_engine
-    global model_config
-
-    if inference_engine is None:
-        # Load weights
-        selected_config, weights = get_relevant_weights(SUPPORTED_MODEL_CONFIGURATIONS)
-        model_config = selected_config
-
-        # Setup backbone network
-        backbone_network = build_backbone_network(selected_config, weights['backbone'])
-
-        # Create Inference Engine
-        inference_engine = InferenceEngine(backbone_network, use_gpu=True)
-
-
-def _extension_ok(filename):
-    """ Returns `True` if the file has a valid image extension. """
-    return '.' in filename and filename.rsplit('.', 1)[1] in ('png', 'jpg', 'jpeg', 'gif', 'bmp')
-
-
-def _load_project_overview_config():
-    if os.path.isfile(PROJECTS_OVERVIEW_CONFIG_FILE):
-        with open(PROJECTS_OVERVIEW_CONFIG_FILE, 'r') as f:
-            projects = json.load(f)
-        return projects
-    else:
-        _write_project_overview_config({})
-        return {}
-
-
-def _write_project_overview_config(projects):
-    with open(PROJECTS_OVERVIEW_CONFIG_FILE, 'w') as f:
-        json.dump(projects, f, indent=2)
-
-
-def _load_project_config(path):
-    config_path = os.path.join(path, PROJECT_CONFIG_FILE)
-    with open(config_path, 'r') as f:
-        config = json.load(f)
-    return config
-
-
-def _write_project_config(path, config):
-    config_path = os.path.join(path, PROJECT_CONFIG_FILE)
-    with open(config_path, 'w') as f:
-        json.dump(config, f, indent=2)
-=======
 app.register_blueprint(annotation_bp, url_prefix='/annotation')
 app.register_blueprint(video_recording_bp, url_prefix='/video-recording')
->>>>>>> 912ed17e
-
-
-def _get_data_dir(dir_type: str, dataset_path: str, split: Optional[str] = None, subdirs: Optional[List[str]] = None):
-    main_dir = f'{dir_type}_{split}' if split else dir_type
-    subdirs = subdirs or []
-
-    return os.path.join(dataset_path, main_dir, *subdirs)
-
-
-def _get_videos_dir(dataset_path, split, label=None):
-    subdirs = [label] if label else None
-    return _get_data_dir('videos', dataset_path, split, subdirs)
-
-
-def _get_frames_dir(dataset_path, split, label=None):
-    subdirs = [label] if label else None
-    return _get_data_dir('frames', dataset_path, split, subdirs)
-
-
-def _get_features_dir(dataset_path, split, model: Optional[ModelConfig] = None, label=None):
-    subdirs = None
-    if model:
-        subdirs = [model.combined_model_name]
-        if label:
-            subdirs.append(label)
-
-    return _get_data_dir('features', dataset_path, split, subdirs)
-
-
-def _get_tags_dir(dataset_path, split, label=None):
-    subdirs = [label] if label else None
-    return _get_data_dir('tags', dataset_path, split, subdirs)
-
-
-def _get_logreg_dir(dataset_path, model: Optional[ModelConfig] = None, label=None):
-    subdirs = None
-    if model:
-        subdirs = [model.combined_model_name]
-        if label:
-            subdirs.append(label)
-
-    return _get_data_dir('logreg', dataset_path, subdirs=subdirs)
 
 
 @app.route('/')
@@ -254,13 +129,8 @@
     utils.write_project_config(path, config)
 
     # Setup directory structure
-<<<<<<< HEAD
-    for split in SPLITS:
-        videos_dir = _get_videos_dir(path, split)
-=======
     for split in utils.SPLITS:
-        videos_dir = os.path.join(path, f'videos_{split}')
->>>>>>> 912ed17e
+        videos_dir = utils.get_videos_dir(path, split)
         if not os.path.exists(videos_dir):
             os.mkdir(videos_dir)
 
@@ -290,15 +160,9 @@
     stats = {}
     for class_name, tags in config['classes'].items():
         stats[class_name] = {}
-<<<<<<< HEAD
-        for split in SPLITS:
-            videos_dir = _get_videos_dir(path, split, class_name)
-            tags_dir = _get_tags_dir(path, split, class_name)
-=======
         for split in utils.SPLITS:
-            videos_path = os.path.join(path, f'videos_{split}', class_name)
-            tags_path = os.path.join(path, f'tags_{split}', class_name)
->>>>>>> 912ed17e
+            videos_dir = utils.get_videos_dir(path, split, class_name)
+            tags_dir = utils.get_tags_dir(path, split, class_name)
             stats[class_name][split] = {
                 'total': len(os.listdir(videos_dir)),
                 'tagged': len(os.listdir(tags_dir)) if os.path.exists(tags_dir) else 0,
@@ -324,14 +188,8 @@
     utils.write_project_config(path, config)
 
     # Setup directory structure
-<<<<<<< HEAD
-    for split in SPLITS:
-        videos_dir = _get_videos_dir(path, split, class_name)
-=======
     for split in utils.SPLITS:
-        videos_dir = os.path.join(path, f'videos_{split}')
-        class_dir = os.path.join(videos_dir, class_name)
->>>>>>> 912ed17e
+        videos_dir = utils.get_videos_dir(path, split, class_name)
 
         if not os.path.exists(videos_dir):
             os.mkdir(videos_dir)
@@ -358,26 +216,18 @@
     utils.write_project_config(path, config)
 
     # Update directory names
-<<<<<<< HEAD
     data_dirs = []
-    for split in SPLITS:
+    for split in utils.SPLITS:
         data_dirs.extend([
-            _get_videos_dir(path, split),
-            _get_frames_dir(path, split),
-            _get_tags_dir(path, split),
+            utils.get_videos_dir(path, split),
+            utils.get_frames_dir(path, split),
+            utils.get_tags_dir(path, split),
         ])
-=======
-    prefixes = ['videos', 'features', 'frames', 'tags']
-    for split in utils.SPLITS:
-        for prefix in prefixes:
-            main_dir = os.path.join(path, f'{prefix}_{split}')
-            class_dir = os.path.join(main_dir, class_name)
->>>>>>> 912ed17e
-
-        features_dir = _get_features_dir(path, split)
+
+        features_dir = utils.get_features_dir(path, split)
         data_dirs.extend([os.path.join(features_dir, model_dir) for model_dir in os.listdir(features_dir)])
 
-    logreg_dir = _get_logreg_dir(path)
+    logreg_dir = utils.get_logreg_dir(path)
     data_dirs.extend([os.path.join(logreg_dir, model_dir) for model_dir in os.listdir(logreg_dir)])
 
     for base_dir in data_dirs:
@@ -407,211 +257,6 @@
     return redirect(url_for("project_details", path=path))
 
 
-<<<<<<< HEAD
-@app.route('/annotate/<split>/<label>/<path:path>')
-def show_video_list(split, label, path):
-    """
-    Show the list of videos for the given split, class label and project.
-    If the necessary files for annotation haven't been prepared yet, this is done now.
-    """
-    path = f'/{urllib.parse.unquote(path)}'  # Make path absolute
-    split = urllib.parse.unquote(split)
-    label = urllib.parse.unquote(label)
-
-    # load feature extractor if needed
-    _load_feature_extractor()
-
-    videos_dir = _get_videos_dir(path, split, label)
-    frames_dir = _get_frames_dir(path, split, label)
-    features_dir = _get_features_dir(path, split, model_config, label)
-    tags_dir = _get_tags_dir(path, split, label)
-    logreg_dir = _get_logreg_dir(path, model_config, label)
-
-    os.makedirs(logreg_dir, exist_ok=True)
-    os.makedirs(tags_dir, exist_ok=True)
-
-    # compute the features and frames missing
-    compute_frames_features(inference_engine=inference_engine,
-                            videos_dir=videos_dir,
-                            frames_dir=frames_dir,
-                            features_dir=features_dir)
-
-    videos = os.listdir(frames_dir)
-    videos.sort()
-
-    logreg_path = os.path.join(logreg_dir, 'logreg.joblib')
-    if os.path.isfile(logreg_path):
-        global logreg
-        logreg = load(logreg_path)
-
-    folder_id = zip(videos, list(range(len(videos))))
-    return render_template('video_list.html', folders=folder_id, split=split, label=label, path=path)
-
-
-@app.route('/prepare_annotation/<path:path>')
-def prepare_annotation(path):
-    """
-    Prepare all files needed for annotating the videos in the given project.
-    """
-    dataset_path = f'/{urllib.parse.unquote(path)}'  # Make path absolute
-
-    # load feature extractor if needed
-    _load_feature_extractor()
-    for split in SPLITS:
-        print(f'\n\tPreparing videos in the {split}-set')
-
-        for label in os.listdir(_get_videos_dir(dataset_path, split)):
-            videos_dir = _get_videos_dir(dataset_path, split, label)
-            frames_dir = _get_frames_dir(dataset_path, split, label)
-            features_dir = _get_features_dir(dataset_path, split, model_config, label)
-
-            compute_frames_features(inference_engine=inference_engine,
-                                    videos_dir=videos_dir,
-                                    frames_dir=frames_dir,
-                                    features_dir=features_dir)
-
-    return redirect(url_for("project_details", path=path))
-
-
-@app.route('/annotate/<split>/<label>/<path:path>/<int:idx>')
-def annotate(split, label, path, idx):
-    """
-    For the given class label, show all frames for annotating the selected video.
-    """
-    path = f'/{urllib.parse.unquote(path)}'  # Make path absolute
-    label = urllib.parse.unquote(label)
-    split = urllib.parse.unquote(split)
-    frames_dir = _get_frames_dir(path, split, label)
-    features_dir = _get_features_dir(path, split, model_config, label)
-
-    videos = os.listdir(frames_dir)
-    videos.sort()
-
-    features = np.load(os.path.join(features_dir, videos[idx] + ".npy"))
-    features = features.mean(axis=(2, 3))
-
-    if logreg is not None:
-        classes = list(logreg.predict(features))
-    else:
-        classes = [-1] * len(features)
-
-    # The list of images in the folder
-    images = [image for image in glob.glob(os.path.join(frames_dir, videos[idx] + '/*'))
-              if _extension_ok(image)]
-
-    # Add indexes
-    images = sorted([(int(image.split('.')[0].split('/')[-1]), image) for image in images])  # TODO: Path ops?
-    images = [[image, idx, _class] for (idx, image), _class in zip(images, classes)]
-
-    # Read tags from config
-    config = _load_project_config(path)
-    tags = config['classes'][label]
-
-    return render_template('frame_annotation.html', images=images, idx=idx, fps=16,
-                           n_images=len(images), video_name=videos[idx],
-                           split=split, label=label, path=path, tags=tags)
-
-
-@app.route('/submit-annotation', methods=['POST'])
-def submit_annotation():
-    """
-    Submit annotated tags for all frames and save them to a json file.
-    """
-    data = request.form  # a multi-dict containing POST data
-    idx = int(data['idx'])
-    fps = float(data['fps'])
-    path = data['path']
-    split = data['split']
-    label = data['label']
-    video = data['video']
-    next_frame_idx = idx + 1
-
-    frames_dir = _get_frames_dir(path, split, label)
-    tags_dir = _get_tags_dir(path, split, label)
-    description = {'file': f'{video}.mp4', 'fps': fps}
-
-    out_annotation = os.path.join(tags_dir, f'{video}.json')
-    time_annotation = []
-
-    for frame_idx in range(int(data['n_images'])):
-        time_annotation.append(int(data[f'{frame_idx}_tag']))
-
-    description['time_annotation'] = time_annotation
-    json.dump(description, open(out_annotation, 'w'))
-
-    if next_frame_idx >= len(os.listdir(frames_dir)):
-        return redirect(url_for('project_details', path=path))
-
-    return redirect(url_for('annotate', split=split, label=label, path=path, idx=next_frame_idx))
-
-
-@app.route('/train-logreg', methods=['POST'])
-def train_logreg():
-    """
-    (Re-)Train a logistic regression model on all annotations that have been submitted so far.
-    """
-    global logreg
-
-    data = request.form  # a multi-dict containing POST data
-    idx = int(data['idx'])
-    path = data['path']
-    split = data['split']
-    label = data['label']
-
-    features_dir = _get_features_dir(path, split, model_config, label)
-    tags_dir = _get_tags_dir(path, split, label)
-    logreg_dir = _get_logreg_dir(path, model_config, label)
-    logreg_path = os.path.join(logreg_dir, 'logreg.joblib')
-
-    annotations = os.listdir(tags_dir)
-    class_weight = {0: 0.5}
-
-    if annotations:
-        features = [os.path.join(features_dir, x.replace('.json', '.npy')) for x in annotations]
-        annotations = [os.path.join(tags_dir, x) for x in annotations]
-        X = []
-        y = []
-
-        for feature in features:
-            feature = np.load(feature)
-
-            for f in feature:
-                X.append(f.mean(axis=(1, 2)))
-
-        for annotation in annotations:
-            annotation = json.load(open(annotation, 'r'))['time_annotation']
-            pos1 = np.where(np.array(annotation).astype(int) == 1)[0]
-
-            if len(pos1) > 0:
-                class_weight.update({1: 2})
-
-                for p in pos1:
-                    if p + 1 < len(annotation):
-                        annotation[p + 1] = 1
-
-            pos1 = np.where(np.array(annotation).astype(int) == 2)[0]
-
-            if len(pos1) > 0:
-                class_weight.update({2: 2})
-
-                for p in pos1:
-                    if p + 1 < len(annotation):
-                        annotation[p + 1] = 2
-
-            for a in annotation:
-                y.append(a)
-
-        X = np.array(X)
-        y = np.array(y)
-        logreg = LogisticRegression(C=0.1, class_weight=class_weight)
-        logreg.fit(X, y)
-        dump(logreg, logreg_path)
-
-    return redirect(url_for('annotate', split=split, label=label, path=path, idx=idx))
-
-
-=======
->>>>>>> 912ed17e
 @app.after_request
 def add_header(r):
     """
