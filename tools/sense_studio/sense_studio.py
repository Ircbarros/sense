--- conflicted
+++ resolved
@@ -154,14 +154,9 @@
     """
     Show the details for the selected project.
     """
-<<<<<<< HEAD
-    project = urllib.parse.unquote(project)
-    path = _lookup_project_path(project)
-    config = _load_project_config(path)
-=======
-    path = f'/{urllib.parse.unquote(path)}'  # Make path absolute
-    config = utils.load_project_config(path)
->>>>>>> 163959f7
+    project = urllib.parse.unquote(project)
+    path = utils.lookup_project_path(project)
+    config = utils.load_project_config(path)
 
     stats = {}
     for class_name, tags in config['classes'].items():
