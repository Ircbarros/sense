#!/usr/bin/env python
"""
This script helps prepare the necessary frames to be annotated for training a custom classifier for given data.

Usage:
  prepare_annotation.py --data_path=DATA_PATH
  prepare_annotation.py (-h | --help)

Options:
  --data_path=DATA_PATH     Full path to the data-set folder
"""

import os
import torch
import glob

from docopt import docopt

<<<<<<< HEAD
from sense import feature_extractors
from sense import engine
=======
from sense import engine
from sense import feature_extractors
>>>>>>> 7ef3696c
from sense.finetuning import compute_features


if __name__ == "__main__":
    args = docopt(__doc__)
    dataset_path = args['--data_path']

    # Load feature extractor
    feature_extractor = feature_extractors.StridedInflatedEfficientNet()

    # Remove internal padding for feature extraction and training
    checkpoint = torch.load('resources/backbone/strided_inflated_efficientnet.ckpt')
    feature_extractor.load_state_dict(checkpoint)
    feature_extractor.eval()

    # Create Inference Engine
    inference_engine = engine.InferenceEngine(feature_extractor, use_gpu=True)

    for split in ['train', 'valid']:
        print("\n" + "-"*10 + f"Preparing videos in the {split}-set" + "-"*10)
        for label in os.listdir(os.path.join(dataset_path, f'videos_{split}')):
            # Get data-set from path, given split and label
            folder = os.path.join(dataset_path, f'videos_{split}', label)

            # Create features and frames folders for the given split and label
            features_folder = dataset_path + f"features_{split}/{label}/"
            frames_folder = dataset_path + f"frames_{split}/{label}/"
            os.makedirs(features_folder, exist_ok=True)
            os.makedirs(frames_folder, exist_ok=True)

            # Loop through all videos for the given class-label
            videos = glob.glob(folder + '/*.mp4')
            for e, video_path in enumerate(videos):
                print(f"\r  Class: \"{label}\"  -->  Processing video {e + 1} / {len(videos)}", end="")
                path_frames = frames_folder + video_path.split("/")[-1].replace(".mp4", "")
                path_features = features_folder + video_path.split("/")[-1].replace(".mp4", ".npy")
                os.makedirs(path_frames, exist_ok=True)

                # WARNING: if set a max batch size, you should not remove padding from model.
                compute_features(video_path, path_features, inference_engine,
                                 minimum_frames=0,  path_frames=path_frames, batch_size=64)
            print()
    print('\nDone!')<|MERGE_RESOLUTION|>--- conflicted
+++ resolved
@@ -16,13 +16,8 @@
 
 from docopt import docopt
 
-<<<<<<< HEAD
-from sense import feature_extractors
-from sense import engine
-=======
 from sense import engine
 from sense import feature_extractors
->>>>>>> 7ef3696c
 from sense.finetuning import compute_features
 
 
