#!/usr/bin/env python
"""
This script can be used to record videos (using a connected camera source) and save them on the system.

Usage:
  video_capture.py --duration=DURATION
                   [--pre_recording_duration=PRE_RECORDING_DURATION]
                   [--num_videos=NUM_VIDEOS]
                   [--camera_id=CAMERA_ID]
                   [--path_out=PATH_OUT]
                   [--file_name=FILE_NAME]
  video_capture.py (-h | --help)

Options:
  --duration=DURATION                                   Recording time in seconds
  --pre_recording_duration=PRE_RECORDING_DURATION       Duration for the pre-recording period [default: 3]
  --num_videos=NUM_VIDEOS                               Number of videos to record [default: 1]
  --camera_id=CAMERA_ID                                 ID of the camera to stream from [default: 0]
  --path_out=PATH_OUT                                   Videos folder to stream to [default: output/]
  --file_name=FILE_NAME                                 Video filename, followed by {video_number}.mp4 [default: output]
"""

import os
import time

import cv2
from docopt import docopt
from pathlib import Path
import simpleaudio as sa

FONT = cv2.FONT_HERSHEY_PLAIN
_shutdown = False
COUNTDOWN_SOUND = 'countdown_sound.wav'
DONE_SOUND = 'done_sound.wav'
EXIT_SOUND = 'exit_sound.wav'


def _play_audio(audio_file):
    """
    Plays an audio for `countdown` and `done` timer on video prompt.
    Pre-recording: count down the last three seconds, then DONE sound
    Recording: only DONE sound

    :param audio_file:  str
        Name of the audio file to play.
    """
    audio_path = str(Path.cwd() / 'docs' / 'audio' / audio_file)     # hard-coded path to file, can be changed
    wave_obj = sa.WaveObject.from_wave_file(audio_path)
    play_obj = wave_obj.play()
    play_obj.stop()


def _capture_video(video_duration=0., record=False):
    """
    Helper method to create and show window with timer and message for recording videos, and automatically
    saving them to the desired folder with the desired file-name.

    :param video_duration:  (float)
        Time duration for the pre-recording or recording phase prompt and timer
    :param record:          (bool)
        Flag to distinguish between pre-recording and recording phases
    """
    global _shutdown
    if cap is not None:
        skip = False
        t = time.time()
        frames = []
        frame_size = (640, 480)     # default frame size
<<<<<<< HEAD
        countdown = 1 if record else min(3, int(video_duration))        # number of seconds to countdown
        margin = 0.02       # time margin (in seconds)
        time_left = video_duration - time.time() + t

        while time_left > 0:
            if not record and time_left > 0.5 and abs(countdown - time_left) <= margin:
                _play_audio(COUNTDOWN_SOUND)
                countdown -= 1

            ret, frame_norm = cap.read()
            frame = cv2.flip(frame_norm, 1)
=======
        while time.time() - t < video_duration:
            ret, frame = cap.read()
>>>>>>> 5f246ff3
            frames.append(frame.copy())
            frame = cv2.flip(frame, 1)      # horizontal flip for video-preview
            frame_size = (frame.shape[1], frame.shape[0])

            if record:
                message = f"Recording video {str(index + 1)}"
            else:
                message = f"Get into position {str(index + 1)}"

            # Recording prompt
            cv2.putText(frame, message, (100, 100), FONT, 3, (255, 255, 255),
                        4, cv2.LINE_AA)
            # Recording timer
            cv2.putText(frame, f" {str(int(time_left) + 1)}",
                        (200, 250), FONT, 10, (255, 255, 255),
                        6, cv2.LINE_AA)
            cv2.imshow('frame', frame)

            # Get key-press to skip current video or terminate script
            key = cv2.waitKey(1)
            if key & 0xFF == ord('s'):      # Press `S` to skip the current video prompt
                if record:
                    print(f'\t[PROMPT]\tSkipping video {index + 1} of {num_videos}.')
                cv2.destroyAllWindows()
                skip = True
                break
            elif key == 27:                 # Press `ESC` to exit the script
                print('\t[PROMPT]\tShutting down video-recording and releasing resources.')
                _play_audio(EXIT_SOUND)
                cv2.destroyAllWindows()
                _shutdown = True
                break

            time_left = video_duration - time.time() + t

        if not _shutdown:
            _play_audio(DONE_SOUND)

        calculated_fps = round(len(frames) / video_duration)
        fps = 16 if calculated_fps <= 16 else calculated_fps

        if record and not skip and not _shutdown:
            out = cv2.VideoWriter(os.path.join(path_out, file), 0x7634706d, fps, frame_size)
            for frame in frames:
                out.write(frame)
            out.release()

        cv2.destroyAllWindows()


if __name__ == "__main__":
    # Parse arguments
    args = docopt(__doc__)
    duration = float(args['--duration'])
    pre_recording_duration = float(args['--pre_recording_duration'])
    num_videos = int(args['--num_videos'])
    camera_id = int(args['--camera_id'])
    path_out = args['--path_out']
    filename = args['--file_name']

    cap = cv2.VideoCapture(camera_id)
    os.makedirs(path_out, exist_ok=True)
    for i in range(num_videos):
        # Video-index to be displayed in the prompt since it gets overwritten in the next steps
        index = i
        file = f"{filename}_{str(i)}.mp4"

        # Avoid overwriting pre-existing files
        while file in os.listdir(path_out):
            i += 1
            file = f"{filename}_{str(i)}.mp4"

        # Show timer window before recording
        if _shutdown:
            break
        else:
            _capture_video(video_duration=pre_recording_duration)

        # Show timer window for actual recording
        if _shutdown:
            break
        else:
            _capture_video(video_duration=duration, record=True)

    print('Done!')<|MERGE_RESOLUTION|>--- conflicted
+++ resolved
@@ -66,7 +66,6 @@
         t = time.time()
         frames = []
         frame_size = (640, 480)     # default frame size
-<<<<<<< HEAD
         countdown = 1 if record else min(3, int(video_duration))        # number of seconds to countdown
         margin = 0.02       # time margin (in seconds)
         time_left = video_duration - time.time() + t
@@ -76,12 +75,7 @@
                 _play_audio(COUNTDOWN_SOUND)
                 countdown -= 1
 
-            ret, frame_norm = cap.read()
-            frame = cv2.flip(frame_norm, 1)
-=======
-        while time.time() - t < video_duration:
             ret, frame = cap.read()
->>>>>>> 5f246ff3
             frames.append(frame.copy())
             frame = cv2.flip(frame, 1)      # horizontal flip for video-preview
             frame_size = (frame.shape[1], frame.shape[0])
